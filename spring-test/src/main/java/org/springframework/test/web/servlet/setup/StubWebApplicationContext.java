--- conflicted
+++ resolved
@@ -350,21 +350,12 @@
 	//---------------------------------------------------------------------
 
 	@Override
-<<<<<<< HEAD
-	public @Nullable String getMessage(String code, Object @Nullable [] args, @Nullable String defaultMessage, Locale locale) {
-=======
-	@Nullable
-	public String getMessage(String code, @Nullable Object[] args, @Nullable String defaultMessage, @Nullable Locale locale) {
->>>>>>> 5e338ef1
+	public @Nullable String getMessage(String code, Object @Nullable [] args, @Nullable String defaultMessage, @Nullable Locale locale) {
 		return this.messageSource.getMessage(code, args, defaultMessage, locale);
 	}
 
 	@Override
-<<<<<<< HEAD
-	public String getMessage(String code, Object @Nullable [] args, Locale locale) throws NoSuchMessageException {
-=======
-	public String getMessage(String code, @Nullable Object[] args, @Nullable Locale locale) throws NoSuchMessageException {
->>>>>>> 5e338ef1
+	public String getMessage(String code, Object @Nullable [] args, @Nullable Locale locale) throws NoSuchMessageException {
 		return this.messageSource.getMessage(code, args, locale);
 	}
 
