--- conflicted
+++ resolved
@@ -202,9 +202,6 @@
 		return new NestedPlaceholderPart(text, keyParts, null);
 	}
 
-<<<<<<< HEAD
-	private String @Nullable [] splitKeyAndDefault(String value) {
-=======
 	/**
 	 * Parse an input value that may contain a separator character and return a
 	 * {@link ParsedValue}. If a valid separator character has been identified, the
@@ -217,7 +214,6 @@
 	 * @return the parsed section
 	 */
 	private ParsedSection parseSection(String value) {
->>>>>>> 82bc4ff7
 		if (this.separator == null || !value.contains(this.separator)) {
 			return new ParsedSection(value, null);
 		}
