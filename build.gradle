--- conflicted
+++ resolved
@@ -1,26 +1,13 @@
 plugins {
 	id 'io.spring.dependency-management' version '1.0.9.RELEASE' apply false
-<<<<<<< HEAD
+	id 'io.spring.nohttp' version '0.0.5.RELEASE'
 	id 'org.jetbrains.kotlin.jvm' version '1.4.0' apply false
 	id 'org.jetbrains.dokka' version '0.10.1' apply false
 	id 'org.asciidoctor.jvm.convert' version '2.4.0'
-	id 'io.spring.nohttp' version '0.0.5.RELEASE'
-	id 'de.undercouch.download' version '4.0.4'
-	id "io.freefair.aspectj" version '5.0.0' apply false
+	id 'de.undercouch.download' version '4.1.1'
+	id "io.freefair.aspectj" version '5.1.1' apply false
 	id "com.github.ben-manes.versions" version '0.28.0'
 	id "me.champeau.gradle.jmh" version "0.5.0" apply false
-=======
-	id 'io.spring.gradle-enterprise-conventions' version '0.0.2'
-	id 'io.spring.nohttp' version '0.0.5.RELEASE'
-	id 'org.jetbrains.kotlin.jvm' version '1.3.72' apply false
-	id 'org.jetbrains.dokka' version '0.10.1' apply false
-	id 'org.asciidoctor.jvm.convert' version '2.4.0'
-	id 'de.undercouch.download' version '4.1.1'
-	id "io.freefair.aspectj" version '4.1.6' apply false
-	id 'com.gradle.build-scan' version '3.2'
-	id "com.jfrog.artifactory" version '4.12.0' apply false
-	id "com.github.ben-manes.versions" version '0.24.0'
->>>>>>> 3a73533b
 }
 
 ext {
