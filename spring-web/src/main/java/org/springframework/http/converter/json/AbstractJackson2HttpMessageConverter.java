/*
 * Copyright 2002-2025 the original author or authors.
 *
 * Licensed under the Apache License, Version 2.0 (the "License");
 * you may not use this file except in compliance with the License.
 * You may obtain a copy of the License at
 *
 *      https://www.apache.org/licenses/LICENSE-2.0
 *
 * Unless required by applicable law or agreed to in writing, software
 * distributed under the License is distributed on an "AS IS" BASIS,
 * WITHOUT WARRANTIES OR CONDITIONS OF ANY KIND, either express or implied.
 * See the License for the specific language governing permissions and
 * limitations under the License.
 */

package org.springframework.http.converter.json;

import java.io.IOException;
import java.io.InputStream;
import java.io.InputStreamReader;
import java.io.OutputStream;
import java.io.Reader;
import java.lang.reflect.Type;
import java.nio.charset.Charset;
import java.nio.charset.StandardCharsets;
import java.util.ArrayList;
import java.util.Arrays;
import java.util.Collections;
import java.util.LinkedHashMap;
import java.util.List;
import java.util.Map;
import java.util.Optional;
import java.util.concurrent.atomic.AtomicReference;
import java.util.function.Consumer;

import com.fasterxml.jackson.core.JsonEncoding;
import com.fasterxml.jackson.core.JsonGenerator;
import com.fasterxml.jackson.core.JsonProcessingException;
import com.fasterxml.jackson.core.PrettyPrinter;
import com.fasterxml.jackson.core.util.DefaultIndenter;
import com.fasterxml.jackson.core.util.DefaultPrettyPrinter;
import com.fasterxml.jackson.databind.JavaType;
import com.fasterxml.jackson.databind.JsonMappingException;
import com.fasterxml.jackson.databind.ObjectMapper;
import com.fasterxml.jackson.databind.ObjectReader;
import com.fasterxml.jackson.databind.ObjectWriter;
import com.fasterxml.jackson.databind.SerializationConfig;
import com.fasterxml.jackson.databind.SerializationFeature;
import com.fasterxml.jackson.databind.exc.InvalidDefinitionException;
import com.fasterxml.jackson.databind.ser.FilterProvider;
import org.jspecify.annotations.Nullable;

import org.springframework.core.GenericTypeResolver;
import org.springframework.http.HttpInputMessage;
import org.springframework.http.HttpOutputMessage;
import org.springframework.http.MediaType;
import org.springframework.http.ProblemDetail;
import org.springframework.http.converter.AbstractGenericHttpMessageConverter;
import org.springframework.http.converter.HttpMessageConversionException;
import org.springframework.http.converter.HttpMessageConverter;
import org.springframework.http.converter.HttpMessageNotReadableException;
import org.springframework.http.converter.HttpMessageNotWritableException;
import org.springframework.util.Assert;
import org.springframework.util.CollectionUtils;
import org.springframework.util.StreamUtils;
import org.springframework.util.TypeUtils;

/**
 * Abstract base class for Jackson based and content type independent
 * {@link HttpMessageConverter} implementations.
 *
 * @author Arjen Poutsma
 * @author Keith Donald
 * @author Rossen Stoyanchev
 * @author Juergen Hoeller
 * @author Sebastien Deleuze
 * @author Sam Brannen
 * @since 4.1
 * @see MappingJackson2HttpMessageConverter
 */
public abstract class AbstractJackson2HttpMessageConverter extends AbstractGenericHttpMessageConverter<Object> {

	private static final Map<String, JsonEncoding> ENCODINGS;

	static {
		ENCODINGS = CollectionUtils.newHashMap(JsonEncoding.values().length);
		for (JsonEncoding encoding : JsonEncoding.values()) {
			ENCODINGS.put(encoding.getJavaName(), encoding);
		}
		ENCODINGS.put("US-ASCII", JsonEncoding.UTF8);
	}


	protected ObjectMapper defaultObjectMapper;

	private @Nullable Map<Class<?>, Map<MediaType, ObjectMapper>> objectMapperRegistrations;

	private @Nullable Boolean prettyPrint;

	private final @Nullable PrettyPrinter ssePrettyPrinter;


	protected AbstractJackson2HttpMessageConverter(ObjectMapper objectMapper) {
		this.defaultObjectMapper = objectMapper;
		DefaultPrettyPrinter prettyPrinter = new DefaultPrettyPrinter();
		prettyPrinter.indentObjectsWith(new DefaultIndenter("  ", "\ndata:"));
		this.ssePrettyPrinter = prettyPrinter;
	}

	protected AbstractJackson2HttpMessageConverter(ObjectMapper objectMapper, MediaType supportedMediaType) {
		this(objectMapper);
		setSupportedMediaTypes(Collections.singletonList(supportedMediaType));
	}

	protected AbstractJackson2HttpMessageConverter(ObjectMapper objectMapper, MediaType... supportedMediaTypes) {
		this(objectMapper);
		setSupportedMediaTypes(Arrays.asList(supportedMediaTypes));
	}


	@Override
	public void setSupportedMediaTypes(List<MediaType> supportedMediaTypes) {
		super.setSupportedMediaTypes(supportedMediaTypes);
	}

	/**
	 * Configure the main {@code ObjectMapper} to use for Object conversion.
	 * If not set, a default {@link ObjectMapper} instance is created.
	 * <p>Setting a custom-configured {@code ObjectMapper} is one way to take
	 * further control of the JSON serialization process. For example, an extended
	 * {@link com.fasterxml.jackson.databind.ser.SerializerFactory}
	 * can be configured that provides custom serializers for specific types.
	 * Another option for refining the serialization process is to use Jackson's
	 * provided annotations on the types to be serialized, in which case a
	 * custom-configured ObjectMapper is unnecessary.
	 * @see #registerObjectMappersForType(Class, Consumer)
	 */
	public void setObjectMapper(ObjectMapper objectMapper) {
		Assert.notNull(objectMapper, "ObjectMapper must not be null");
		this.defaultObjectMapper = objectMapper;
		configurePrettyPrint();
	}

	/**
	 * Return the main {@code ObjectMapper} in use.
	 */
	public ObjectMapper getObjectMapper() {
		return this.defaultObjectMapper;
	}

	/**
	 * Configure the {@link ObjectMapper} instances to use for the given
	 * {@link Class}. This is useful when you want to deviate from the
	 * {@link #getObjectMapper() default} ObjectMapper or have the
	 * {@code ObjectMapper} vary by {@code MediaType}.
	 * <p><strong>Note:</strong> Use of this method effectively turns off use of
	 * the default {@link #getObjectMapper() ObjectMapper} and
	 * {@link #setSupportedMediaTypes(List) supportedMediaTypes} for the given
	 * class. Therefore it is important for the mappings configured here to
	 * {@link MediaType#includes(MediaType) include} every MediaType that must
	 * be supported for the given class.
	 * @param clazz the type of Object to register ObjectMapper instances for
	 * @param registrar a consumer to populate or otherwise update the
	 * MediaType-to-ObjectMapper associations for the given Class
	 * @since 5.3.4
	 */
	public void registerObjectMappersForType(Class<?> clazz, Consumer<Map<MediaType, ObjectMapper>> registrar) {
		if (this.objectMapperRegistrations == null) {
			this.objectMapperRegistrations = new LinkedHashMap<>();
		}
		Map<MediaType, ObjectMapper> registrations =
				this.objectMapperRegistrations.computeIfAbsent(clazz, c -> new LinkedHashMap<>());
		registrar.accept(registrations);
	}

	/**
	 * Return ObjectMapper registrations for the given class, if any.
	 * @param clazz the class to look up for registrations for
	 * @return a map with registered MediaType-to-ObjectMapper registrations,
	 * or empty if in case of no registrations for the given class.
	 * @since 5.3.4
	 */
<<<<<<< HEAD
	public @Nullable Map<MediaType, ObjectMapper> getObjectMappersForType(Class<?> clazz) {
=======
	public Map<MediaType, ObjectMapper> getObjectMappersForType(Class<?> clazz) {
>>>>>>> 56eb1356
		for (Map.Entry<Class<?>, Map<MediaType, ObjectMapper>> entry : getObjectMapperRegistrations().entrySet()) {
			if (entry.getKey().isAssignableFrom(clazz)) {
				return entry.getValue();
			}
		}
		return Collections.emptyMap();
	}

	@Override
	public List<MediaType> getSupportedMediaTypes(Class<?> clazz) {
		List<MediaType> result = null;
		for (Map.Entry<Class<?>, Map<MediaType, ObjectMapper>> entry : getObjectMapperRegistrations().entrySet()) {
			if (entry.getKey().isAssignableFrom(clazz)) {
				result = (result != null ? result : new ArrayList<>(entry.getValue().size()));
				result.addAll(entry.getValue().keySet());
			}
		}
		if (!CollectionUtils.isEmpty(result)) {
			return result;
		}
		return (ProblemDetail.class.isAssignableFrom(clazz) ?
				getMediaTypesForProblemDetail() : getSupportedMediaTypes());
	}

	private Map<Class<?>, Map<MediaType, ObjectMapper>> getObjectMapperRegistrations() {
		return (this.objectMapperRegistrations != null ? this.objectMapperRegistrations : Collections.emptyMap());
	}

	/**
	 * Return the supported media type(s) for {@link ProblemDetail}.
	 * By default, an empty list, unless overridden in subclasses.
	 * @since 6.0.5
	 */
	protected List<MediaType> getMediaTypesForProblemDetail() {
		return Collections.emptyList();
	}

	/**
	 * Whether to use the {@link DefaultPrettyPrinter} when writing JSON.
	 * This is a shortcut for setting up an {@code ObjectMapper} as follows:
	 * <pre class="code">
	 * ObjectMapper mapper = new ObjectMapper();
	 * mapper.configure(SerializationFeature.INDENT_OUTPUT, true);
	 * converter.setObjectMapper(mapper);
	 * </pre>
	 */
	public void setPrettyPrint(boolean prettyPrint) {
		this.prettyPrint = prettyPrint;
		configurePrettyPrint();
	}

	private void configurePrettyPrint() {
		if (this.prettyPrint != null) {
			this.defaultObjectMapper.configure(SerializationFeature.INDENT_OUTPUT, this.prettyPrint);
		}
	}


	@Override
	public boolean canRead(Class<?> clazz, @Nullable MediaType mediaType) {
		return canRead(clazz, null, mediaType);
	}

	@SuppressWarnings("deprecation")  // as of Jackson 2.18: can(De)Serialize
	@Override
	public boolean canRead(Type type, @Nullable Class<?> contextClass, @Nullable MediaType mediaType) {
		if (!canRead(mediaType)) {
			return false;
		}
		JavaType javaType = getJavaType(type, contextClass);
		ObjectMapper objectMapper = selectObjectMapper(javaType.getRawClass(), mediaType);
		if (objectMapper == null) {
			return false;
		}
		AtomicReference<Throwable> causeRef = new AtomicReference<>();
		if (objectMapper.canDeserialize(javaType, causeRef)) {
			return true;
		}
		logWarningIfNecessary(javaType, causeRef.get());
		return false;
	}

	@SuppressWarnings("deprecation")  // as of Jackson 2.18: can(De)Serialize
	@Override
	public boolean canWrite(Class<?> clazz, @Nullable MediaType mediaType) {
		if (!canWrite(mediaType)) {
			return false;
		}
		if (mediaType != null && mediaType.getCharset() != null) {
			Charset charset = mediaType.getCharset();
			if (!ENCODINGS.containsKey(charset.name())) {
				return false;
			}
		}
		ObjectMapper objectMapper = selectObjectMapper(clazz, mediaType);
		if (objectMapper == null) {
			return false;
		}
		AtomicReference<Throwable> causeRef = new AtomicReference<>();
		if (objectMapper.canSerialize(clazz, causeRef)) {
			return true;
		}
		logWarningIfNecessary(clazz, causeRef.get());
		return false;
	}

	/**
	 * Select an ObjectMapper to use, either the main ObjectMapper or another
	 * if the handling for the given Class has been customized through
	 * {@link #registerObjectMappersForType(Class, Consumer)}.
	 */
	private @Nullable ObjectMapper selectObjectMapper(Class<?> targetType, @Nullable MediaType targetMediaType) {
		if (targetMediaType == null || CollectionUtils.isEmpty(this.objectMapperRegistrations)) {
			return this.defaultObjectMapper;
		}
		for (Map.Entry<Class<?>, Map<MediaType, ObjectMapper>> typeEntry : getObjectMapperRegistrations().entrySet()) {
			if (typeEntry.getKey().isAssignableFrom(targetType)) {
				for (Map.Entry<MediaType, ObjectMapper> objectMapperEntry : typeEntry.getValue().entrySet()) {
					if (objectMapperEntry.getKey().includes(targetMediaType)) {
						return objectMapperEntry.getValue();
					}
				}
				// No matching registrations
				return null;
			}
		}
		// No registrations
		return this.defaultObjectMapper;
	}

	/**
	 * Determine whether to log the given exception coming from a
	 * {@link ObjectMapper#canDeserialize} / {@link ObjectMapper#canSerialize} check.
	 * @param type the class that Jackson tested for (de-)serializability
	 * @param cause the Jackson-thrown exception to evaluate
	 * (typically a {@link JsonMappingException})
	 * @since 4.3
	 */
	protected void logWarningIfNecessary(Type type, @Nullable Throwable cause) {
		if (cause == null) {
			return;
		}

		// Do not log warning for serializer not found (note: different message wording on Jackson 2.9)
		boolean debugLevel = (cause instanceof JsonMappingException && cause.getMessage() != null &&
				cause.getMessage().startsWith("Cannot find"));

		if (debugLevel ? logger.isDebugEnabled() : logger.isWarnEnabled()) {
			String msg = "Failed to evaluate Jackson " + (type instanceof JavaType ? "de" : "") +
					"serialization for type [" + type + "]";
			if (debugLevel) {
				logger.debug(msg, cause);
			}
			else if (logger.isDebugEnabled()) {
				logger.warn(msg, cause);
			}
			else {
				logger.warn(msg + ": " + cause);
			}
		}
	}

	@Override
	public Object read(Type type, @Nullable Class<?> contextClass, HttpInputMessage inputMessage)
			throws IOException, HttpMessageNotReadableException {

		JavaType javaType = getJavaType(type, contextClass);
		return readJavaType(javaType, inputMessage);
	}

	@Override
	protected Object readInternal(Class<?> clazz, HttpInputMessage inputMessage)
			throws IOException, HttpMessageNotReadableException {

		JavaType javaType = getJavaType(clazz, null);
		return readJavaType(javaType, inputMessage);
	}

	private Object readJavaType(JavaType javaType, HttpInputMessage inputMessage) throws IOException {
		MediaType contentType = inputMessage.getHeaders().getContentType();
		Charset charset = getCharset(contentType);

		ObjectMapper objectMapper = selectObjectMapper(javaType.getRawClass(), contentType);
		Assert.state(objectMapper != null, () -> "No ObjectMapper for " + javaType);

		boolean isUnicode = ENCODINGS.containsKey(charset.name()) ||
				"UTF-16".equals(charset.name()) ||
				"UTF-32".equals(charset.name());
		try {
			InputStream inputStream = StreamUtils.nonClosing(inputMessage.getBody());
			if (inputMessage instanceof MappingJacksonInputMessage mappingJacksonInputMessage) {
				Class<?> deserializationView = mappingJacksonInputMessage.getDeserializationView();
				if (deserializationView != null) {
					ObjectReader objectReader = objectMapper.readerWithView(deserializationView).forType(javaType);
					objectReader = customizeReader(objectReader, javaType);
					if (isUnicode) {
						return objectReader.readValue(inputStream);
					}
					else {
						Reader reader = new InputStreamReader(inputStream, charset);
						return objectReader.readValue(reader);
					}
				}
			}

			ObjectReader objectReader = objectMapper.reader().forType(javaType);
			objectReader = customizeReader(objectReader, javaType);
			if (isUnicode) {
				return objectReader.readValue(inputStream);
			}
			else {
				Reader reader = new InputStreamReader(inputStream, charset);
				return objectReader.readValue(reader);
			}
		}
		catch (InvalidDefinitionException ex) {
			throw new HttpMessageConversionException("Type definition error: " + ex.getType(), ex);
		}
		catch (JsonProcessingException ex) {
			throw new HttpMessageNotReadableException("JSON parse error: " + ex.getOriginalMessage(), ex, inputMessage);
		}
	}

	/**
	 * Subclasses can use this method to customize {@link ObjectReader} used
	 * for reading values.
	 * @param reader the reader instance to customize
	 * @param javaType the target type of element values to read to
	 * @return the customized {@link ObjectReader}
	 * @since 6.0
	 */
	protected ObjectReader customizeReader(ObjectReader reader, JavaType javaType) {
		return reader;
	}

	/**
	 * Determine the charset to use for JSON input.
	 * <p>By default this is either the charset from the input {@code MediaType}
	 * or otherwise falling back on {@code UTF-8}. Can be overridden in subclasses.
	 * @param contentType the content type of the HTTP input message
	 * @return the charset to use
	 * @since 5.1.18
	 */
	protected Charset getCharset(@Nullable MediaType contentType) {
		if (contentType != null && contentType.getCharset() != null) {
			return contentType.getCharset();
		}
		else {
			return StandardCharsets.UTF_8;
		}
	}

	@Override
	protected void writeInternal(Object object, @Nullable Type type, HttpOutputMessage outputMessage)
			throws IOException, HttpMessageNotWritableException {

		MediaType contentType = outputMessage.getHeaders().getContentType();
		JsonEncoding encoding = getJsonEncoding(contentType);

		Class<?> clazz = (object instanceof MappingJacksonValue mappingJacksonValue ?
				mappingJacksonValue.getValue().getClass() : object.getClass());
		ObjectMapper objectMapper = selectObjectMapper(clazz, contentType);
		Assert.state(objectMapper != null, () -> "No ObjectMapper for " + clazz.getName());

		OutputStream outputStream = StreamUtils.nonClosing(outputMessage.getBody());
		try (JsonGenerator generator = objectMapper.getFactory().createGenerator(outputStream, encoding)) {
			writePrefix(generator, object);

			Object value = object;
			Class<?> serializationView = null;
			FilterProvider filters = null;
			JavaType javaType = null;

			if (object instanceof MappingJacksonValue mappingJacksonValue) {
				value = mappingJacksonValue.getValue();
				serializationView = mappingJacksonValue.getSerializationView();
				filters = mappingJacksonValue.getFilters();
			}
			if (type != null && TypeUtils.isAssignable(type, value.getClass())) {
				javaType = getJavaType(type, null);
			}

			ObjectWriter objectWriter = (serializationView != null ?
					objectMapper.writerWithView(serializationView) : objectMapper.writer());
			if (filters != null) {
				objectWriter = objectWriter.with(filters);
			}
			if (javaType != null && (javaType.isContainerType() || javaType.isTypeOrSubTypeOf(Optional.class))) {
				objectWriter = objectWriter.forType(javaType);
			}
			SerializationConfig config = objectWriter.getConfig();
			if (contentType != null && contentType.isCompatibleWith(MediaType.TEXT_EVENT_STREAM) &&
					config.isEnabled(SerializationFeature.INDENT_OUTPUT)) {
				objectWriter = objectWriter.with(this.ssePrettyPrinter);
			}
			objectWriter = customizeWriter(objectWriter, javaType, contentType);
			objectWriter.writeValue(generator, value);

			writeSuffix(generator, object);
			generator.flush();
		}
		catch (InvalidDefinitionException ex) {
			throw new HttpMessageConversionException("Type definition error: " + ex.getType(), ex);
		}
		catch (JsonProcessingException ex) {
			throw new HttpMessageNotWritableException("Could not write JSON: " + ex.getOriginalMessage(), ex);
		}
	}

	/**
	 * Subclasses can use this method to customize {@link ObjectWriter} used
	 * for writing values.
	 * @param writer the writer instance to customize
	 * @param javaType the type of element values to write
	 * @param contentType the selected media type
	 * @return the customized {@link ObjectWriter}
	 * @since 6.0
	 */
	protected ObjectWriter customizeWriter(
			ObjectWriter writer, @Nullable JavaType javaType, @Nullable MediaType contentType) {

		return writer;
	}

	/**
	 * Write a prefix before the main content.
	 * @param generator the generator to use for writing content.
	 * @param object the object to write to the output message.
	 */
	protected void writePrefix(JsonGenerator generator, Object object) throws IOException {
	}

	/**
	 * Write a suffix after the main content.
	 * @param generator the generator to use for writing content.
	 * @param object the object to write to the output message.
	 */
	protected void writeSuffix(JsonGenerator generator, Object object) throws IOException {
	}

	/**
	 * Return the Jackson {@link JavaType} for the specified type and context class.
	 * @param type the generic type to return the Jackson JavaType for
	 * @param contextClass a context class for the target type, for example a class
	 * in which the target type appears in a method signature (can be {@code null})
	 * @return the Jackson JavaType
	 */
	protected JavaType getJavaType(Type type, @Nullable Class<?> contextClass) {
		return this.defaultObjectMapper.constructType(GenericTypeResolver.resolveType(type, contextClass));
	}

	/**
	 * Determine the JSON encoding to use for the given content type.
	 * @param contentType the media type as requested by the caller
	 * @return the JSON encoding to use (never {@code null})
	 */
	protected JsonEncoding getJsonEncoding(@Nullable MediaType contentType) {
		if (contentType != null && contentType.getCharset() != null) {
			Charset charset = contentType.getCharset();
			JsonEncoding encoding = ENCODINGS.get(charset.name());
			if (encoding != null) {
				return encoding;
			}
		}
		return JsonEncoding.UTF8;
	}

	@Override
	protected @Nullable MediaType getDefaultContentType(Object object) throws IOException {
		if (object instanceof MappingJacksonValue mappingJacksonValue) {
			object = mappingJacksonValue.getValue();
		}
		return super.getDefaultContentType(object);
	}

	@Override
	protected @Nullable Long getContentLength(Object object, @Nullable MediaType contentType) throws IOException {
		if (object instanceof MappingJacksonValue mappingJacksonValue) {
			object = mappingJacksonValue.getValue();
		}
		return super.getContentLength(object, contentType);
	}

	@Override
	protected boolean supportsRepeatableWrites(Object o) {
		return true;
	}
}<|MERGE_RESOLUTION|>--- conflicted
+++ resolved
@@ -181,11 +181,7 @@
 	 * or empty if in case of no registrations for the given class.
 	 * @since 5.3.4
 	 */
-<<<<<<< HEAD
-	public @Nullable Map<MediaType, ObjectMapper> getObjectMappersForType(Class<?> clazz) {
-=======
 	public Map<MediaType, ObjectMapper> getObjectMappersForType(Class<?> clazz) {
->>>>>>> 56eb1356
 		for (Map.Entry<Class<?>, Map<MediaType, ObjectMapper>> entry : getObjectMapperRegistrations().entrySet()) {
 			if (entry.getKey().isAssignableFrom(clazz)) {
 				return entry.getValue();
